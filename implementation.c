/*

  MyFS: a tiny file-system written for educational purposes

  MyFS is 

  Copyright 2018-21 by

  University of Alaska Anchorage, College of Engineering.

  Copyright 2022-24

  University of Texas at El Paso, Department of Computer Science.

  Contributors: Christoph Lauter 
                ... and
                ...

  and based on 

  FUSE: Filesystem in Userspace
  Copyright (C) 2001-2007  Miklos Szeredi <miklos@szeredi.hu>

  This program can be distributed under the terms of the GNU GPL.
  See the file COPYING.

  gcc -Wall myfs.c implementation.c `pkg-config fuse --cflags --libs` -o myfs

*/

#include "implementation.h"
#include <stddef.h>
#include <sys/stat.h>
#include <sys/statvfs.h>
#include <stdint.h>
#include <string.h>
#include <time.h>
#include <stdlib.h>
#include <sys/types.h>
#include <unistd.h>
#include <fcntl.h>
#include <errno.h>
#include <stdio.h>


/* The filesystem you implement must support all the 13 operations
   stubbed out below. There need not be support for access rights,
   links, symbolic links. There needs to be support for access and
   modification times and information for statfs.

   The filesystem must run in memory, using the memory of size 
   fssize pointed to by fsptr. The memory comes from mmap and 
   is backed with a file if a backup-file is indicated. When
   the filesystem is unmounted, the memory is written back to 
   that backup-file. When the filesystem is mounted again from
   the backup-file, the same memory appears at the newly mapped
   in virtual address. The filesystem datastructures hence must not
   store any pointer directly to the memory pointed to by fsptr; it
   must rather store offsets from the beginning of the memory region.

   When a filesystem is mounted for the first time, the whole memory
   region of size fssize pointed to by fsptr reads as zero-bytes. When
   a backup-file is used and the filesystem is mounted again, certain
   parts of the memory, which have previously been written, may read
   as non-zero bytes. The size of the memory region is at least 2048
   bytes.

   CAUTION:

   * You MUST NOT use any global variables in your program for reasons
   due to the way FUSE is designed.

   You can find ways to store a structure containing all "global" data
   at the start of the memory region representing the filesystem.

   * You MUST NOT store (the value of) pointers into the memory region
   that represents the filesystem. Pointers are virtual memory
   addresses and these addresses are ephemeral. Everything will seem
   okay UNTIL you remount the filesystem again.

   You may store offsets/indices (of type size_t) into the
   filesystem. These offsets/indices are like pointers: instead of
   storing the pointer, you store how far it is away from the start of
   the memory region. You may want to define a type for your offsets
   and to write two functions that can convert from pointers to
   offsets and vice versa.

   * You may use any function out of libc for your filesystem,
   including (but not limited to) malloc, calloc, free, strdup,
   strlen, strncpy, strchr, strrchr, memset, memcpy. However, your
   filesystem MUST NOT depend on memory outside of the filesystem
   memory region. Only this part of the virtual memory address space
   gets saved into the backup-file. As a matter of course, your FUSE
   process, which implements the filesystem, MUST NOT leak memory: be
   careful in particular not to leak tiny amounts of memory that
   accumulate over time. In a working setup, a FUSE process is
   supposed to run for a long time!

   It is possible to check for memory leaks by running the FUSE
   process inside valgrind:

   valgrind --leak-check=full ./myfs --backupfile=test.myfs ~/fuse-mnt/ -f

   However, the analysis of the leak indications displayed by valgrind
   is difficult as libfuse contains some small memory leaks (which do
   not accumulate over time). We cannot (easily) fix these memory
   leaks inside libfuse.

   * Avoid putting debug messages into the code. You may use fprintf
   for debugging purposes but they should all go away in the final
   version of the code. Using gdb is more professional, though.

   * You MUST NOT fail with exit(1) in case of an error. All the
   functions you have to implement have ways to indicated failure
   cases. Use these, mapping your internal errors intelligently onto
   the POSIX error conditions.

   * And of course: your code MUST NOT SEGFAULT!

   It is reasonable to proceed in the following order:

   (1)   Design and implement a mechanism that initializes a filesystem
         whenever the memory space is fresh. That mechanism can be
         implemented in the form of a filesystem handle into which the
         filesystem raw memory pointer and sizes are translated.
         Check that the filesystem does not get reinitialized at mount
         time if you initialized it once and unmounted it but that all
         pieces of information (in the handle) get read back correctly
         from the backup-file. 

   (2)   Design and implement functions to find and allocate free memory
         regions inside the filesystem memory space. There need to be 
         functions to free these regions again, too. Any "global" variable
         goes into the handle structure the mechanism designed at step (1) 
         provides.

   (3)   Carefully design a data structure able to represent all the
         pieces of information that are needed for files and
         (sub-)directories.  You need to store the location of the
         root directory in a "global" variable that, again, goes into the 
         handle designed at step (1).
          
   (4)   Write __myfs_getattr_implem and debug it thoroughly, as best as
         you can with a filesystem that is reduced to one
         function. Writing this function will make you write helper
         functions to traverse paths, following the appropriate
         subdirectories inside the file system. Strive for modularity for
         these filesystem traversal functions.

   (5)   Design and implement __myfs_readdir_implem. You cannot test it
         besides by listing your root directory with ls -la and looking
         at the date of last access/modification of the directory (.). 
         Be sure to understand the signature of that function and use
         caution not to provoke segfaults nor to leak memory.

   (6)   Design and implement __myfs_mknod_implem. You can now touch files 
         with 

         touch foo

         and check that they start to exist (with the appropriate
         access/modification times) with ls -la.

   (7)   Design and implement __myfs_mkdir_implem. Test as above.

   (8)   Design and implement __myfs_truncate_implem. You can now 
         create files filled with zeros:

         truncate -s 1024 foo

   (9)   Design and implement __myfs_statfs_implem. Test by running
         df before and after the truncation of a file to various lengths. 
         The free "disk" space must change accordingly.

   (10)  Design, implement and test __myfs_utimens_implem. You can now 
         touch files at different dates (in the past, in the future).

   (11)  Design and implement __myfs_open_implem. The function can 
         only be tested once __myfs_read_implem and __myfs_write_implem are
         implemented.

   (12)  Design, implement and test __myfs_read_implem and
         __myfs_write_implem. You can now write to files and read the data 
         back:

         echo "Hello world" > foo
         echo "Hallo ihr da" >> foo
         cat foo

         Be sure to test the case when you unmount and remount the
         filesystem: the files must still be there, contain the same
         information and have the same access and/or modification
         times.

   (13)  Design, implement and test __myfs_unlink_implem. You can now
         remove files.

   (14)  Design, implement and test __myfs_unlink_implem. You can now
         remove directories.

   (15)  Design, implement and test __myfs_rename_implem. This function
         is extremely complicated to implement. Be sure to cover all 
         cases that are documented in man 2 rename. The case when the 
         new path exists already is really hard to implement. Be sure to 
         never leave the filessystem in a bad state! Test thoroughly 
         using mv on (filled and empty) directories and files onto 
         inexistant and already existing directories and files.

   (16)  Design, implement and test any function that your instructor
         might have left out from this list. There are 13 functions 
         __myfs_XXX_implem you have to write.

   (17)  Go over all functions again, testing them one-by-one, trying
         to exercise all special conditions (error conditions): set
         breakpoints in gdb and use a sequence of bash commands inside
         your mounted filesystem to trigger these special cases. Be
         sure to cover all funny cases that arise when the filesystem
         is full but files are supposed to get written to or truncated
         to longer length. There must not be any segfault; the user
         space program using your filesystem just has to report an
         error. Also be sure to unmount and remount your filesystem,
         in order to be sure that it contents do not change by
         unmounting and remounting. Try to mount two of your
         filesystems at different places and copy and move (rename!)
         (heavy) files (your favorite movie or song, an image of a cat
         etc.) from one mount-point to the other. None of the two FUSE
         processes must provoke errors. Find ways to test the case
         when files have holes as the process that wrote them seeked
         beyond the end of the file several times. Your filesystem must
         support these operations at least by making the holes explicit 
         zeros (use dd to test this aspect).

   (18)  Run some heavy testing: copy your favorite movie into your
         filesystem and try to watch it out of the filesystem.

*/

/* Helper types and functions */

/* YOUR HELPER FUNCTIONS GO HERE */

//// STRUCTS HERE

typedef struct {
  uint32_t magic;
  size_t size;
  __myfs_off_t root_dir;
  __myfs_off_t free_memory;
} myfs_handle_t;

typedef struct {
  size_t size;
  size_t allocated;
  __myfs_off_t data;
  __myfs_off_t next_file_block;
} myfs_file_block_t;

typedef struct {
  size_t total_size;
  __myfs_off_t first_file_block;  
} file_t;

typedef struct {
  size_t max_children;
  __myfs_off_t children;
} directory_t;

typedef struct {
  char name[(size_t)256];
  char is_file;
  struct timespec times[2];
  union {
    file_t file;
    directory_t directory;
  } type;
} node_t;


//// STRUCTS END

//// MEMORY ALLOCATION IMPLEMENTATION 

/* Add a new allocation to the list in ascending order, merging adjacent spaces if possible */
void add_allocation_space(void *fsptr, list_node_t *LL, allocated_node_t *alloc) {
    __myfs_off_t alloc_off = ptr_to_off(fsptr, alloc);

    // Case 1: New space comes before the first space
    if (alloc_off < LL->first_space) {
        allocated_node_t *first = off_to_ptr(fsptr, LL->first_space);
        if ((alloc_off + sizeof(size_t) + alloc->remaining) == LL->first_space) {
            // Merge with the first space
            alloc->remaining += sizeof(size_t) + first->remaining;
            alloc->next_space = first->next_space;
        } else {
            // Just insert as the new first space
            alloc->next_space = LL->first_space;
        }
        LL->first_space = alloc_off;
        return;
    }

    // Case 2: Find the position in the list to insert the new allocation
    allocated_node_t *current = off_to_ptr(fsptr, LL->first_space);
    while (current->next_space != 0 && current->next_space < alloc_off) {
        current = off_to_ptr(fsptr, current->next_space);
    }

    __myfs_off_t current_off = ptr_to_off(fsptr, current);
    __myfs_off_t next_off = current->next_space;

    // Try to merge with the next space
    if (next_off != 0 && (alloc_off + sizeof(size_t) + alloc->remaining) == next_off) {
        allocated_node_t *next = off_to_ptr(fsptr, next_off);
        alloc->remaining += sizeof(size_t) + next->remaining;
        alloc->next_space = next->next_space;
    } else {
        alloc->next_space = next_off;
    }

    // Try to merge with the current space
    if ((current_off + sizeof(size_t) + current->remaining) == alloc_off) {
        current->remaining += sizeof(size_t) + alloc->remaining;
        current->next_space = alloc->next_space;
    } else {
        current->next_space = alloc_off;
    }
}



/* Extend the preferred block with available space, updating pointers and sizes as needed */
void extend_pref_block(void *fsptr, allocated_node_t *before_pref,
                       allocated_node_t *org_pref, __myfs_off_t pref_off,
                       size_t *size) {
    allocated_node_t *pref = off_to_ptr(fsptr, pref_off);

    // Case 1: Prefer block can fully satisfy the size request
    if (pref->remaining >= *size) {
        if (pref->remaining > *size + sizeof(allocated_node_t)) {
            // Create a new free block with the remaining space
            allocated_node_t *new_block = (void *)pref + *size;
            new_block->remaining = pref->remaining - *size;
            new_block->next_space = pref->next_space;

            // Update original preferred block size
            org_pref->remaining += *size;

            // Link new block into the free list
            before_pref->next_space = pref_off + *size;
        } else {
            // Consume all remaining space in the prefer block
            org_pref->remaining += pref->remaining;

            // Update free list to skip the prefer block
            before_pref->next_space = pref->next_space;
        }

        // Entire size request fulfilled
        *size = 0;
        return;
    }

    // Case 2: Prefer block cannot fully satisfy the size request
    // Use all remaining space in the prefer block
    org_pref->remaining += pref->remaining;

    // Update free list to skip the prefer block
    before_pref->next_space = pref->next_space;

    // Adjust remaining size request
    *size -= pref->remaining;
}



/* Allocate memory from the free list, prioritizing a preferred block if available */
void *get_allocation(void *fsptr, list_node_t *LL, allocated_node_t *org_pref, size_t *size) {
    if (LL->first_space == 0) {
        // No free space available
        return NULL;
    }

    // Ensure requested size is at least the size of a block header
    if (*size < sizeof(allocated_node_t)) {
        *size = sizeof(allocated_node_t);
    }

    __myfs_off_t pref_off = 0;
    if ((void *)org_pref != fsptr) {
        pref_off = ptr_to_off(fsptr, org_pref) + sizeof(size_t) + org_pref->remaining;
    }

    allocated_node_t *current = off_to_ptr(fsptr, LL->first_space);
    allocated_node_t *largest = current;
    allocated_node_t *before_current = NULL;
    allocated_node_t *before_largest = NULL;

    size_t largest_size = current->remaining;

    // Traverse the free list to find the preferred block and the largest block
    while (current != NULL) {
        __myfs_off_t current_off = ptr_to_off(fsptr, current);

        if (current_off == pref_off) {
            // Preferred block found
            extend_pref_block(fsptr, before_current, org_pref, pref_off, size);
            if (*size == 0) {
                return NULL;  // Allocation complete from preferred block
            }
        }

        // Track the largest block
        if (current->remaining > largest_size) {
            largest = current;
            largest_size = current->remaining;
            before_largest = before_current;
        }

        // Move to the next block
        before_current = current;
        current = (current->next_space != 0) ? off_to_ptr(fsptr, current->next_space) : NULL;
    }

    // Allocate from the largest block if size is still not 0
    if (*size != 0 && largest != NULL) {
        allocated_node_t *ptr = largest;
        __myfs_off_t largest_off = ptr_to_off(fsptr, largest);

        if (largest->remaining >= *size) {
            // Can satisfy the remaining size request
            if (largest->remaining > *size + sizeof(allocated_node_t)) {
                // Create a new free block from the remainder
                allocated_node_t *new_block = (void *)largest + sizeof(size_t) + *size;
                new_block->remaining = largest->remaining - *size - sizeof(size_t);
                new_block->next_space = largest->next_space;

                if (before_largest == NULL) {
                    LL->first_space = largest_off + sizeof(size_t) + *size;
                } else {
                    before_largest->next_space = largest_off + sizeof(size_t) + *size;
                }
                ptr->remaining = *size;
            } else {
                // Consume entire block
                if (before_largest == NULL) {
                    LL->first_space = largest->next_space;
                } else {
                    before_largest->next_space = largest->next_space;
                }
            }
            *size = 0;  // Allocation complete
        } else {
            // Largest block can't fully satisfy the request
            *size -= largest->remaining;
            if (before_largest == NULL) {
                LL->first_space = largest->next_space;
            } else {
                before_largest->next_space = largest->next_space;
            }
        }

        return (void *)ptr + sizeof(size_t);
    }

    // No suitable block found
    return NULL;
}



/* Allocate memory if size is non-zero, using the preferred pointer if provided */
void *__malloc_impl(void *fsptr, void *pref_ptr, size_t *size) {
    // Return NULL if requested size is zero
    if (*size == 0) {
        return NULL;
    }

    // Default to the base allocation pointer if no preferred pointer is provided
    if (pref_ptr == NULL) {
        pref_ptr = fsptr + sizeof(size_t);
    }

    // Call get_allocation to allocate memory
    return get_allocation(fsptr, get_free_memory_ptr(fsptr), pref_ptr - sizeof(size_t), size);
}



/* Resize memory allocation, either shrinking or expanding, or freeing if size is 0 */
void *__realloc_impl(void *fsptr, void *orig_ptr, size_t *size) {
    // Free and return NULL if the requested size is 0
    if (*size == 0) {
        __free_impl(fsptr, orig_ptr);
        return NULL;
    }

    list_node_t *LL = get_free_memory_ptr(fsptr);

    // Handle case where orig_ptr points to the base (equivalent to malloc)
    if (orig_ptr == fsptr) {
        return get_allocation(fsptr, LL, fsptr, size);
    }

    // Access the current allocation metadata
    allocated_node_t *alloc = (allocated_node_t *)((char *)orig_ptr - sizeof(size_t));
    allocated_node_t *temp;
    void *new_ptr = NULL;

    if (alloc->remaining >= *size) {
        // Case 1: Shrinking within the current allocation
        if (alloc->remaining < *size + sizeof(allocated_node_t)) {
            new_ptr = orig_ptr; // No new allocation needed
        }
        // Case 2: Shrinking with enough space to split
        else {
            temp = (allocated_node_t *)((char *)orig_ptr + *size);
            temp->remaining = alloc->remaining - *size - sizeof(size_t);
            temp->next_space = 0; // Mark as end of list
            add_allocation_space(fsptr, LL, temp); // Return remaining space to free list

            alloc->remaining = *size; // Update allocation size
            new_ptr = orig_ptr;       // No new allocation needed
        }
    } else {
        // Case 3: Expanding allocation
        new_ptr = get_allocation(fsptr, LL, fsptr, size);
        if (new_ptr == NULL) {
            return NULL; // Unable to allocate more space
        }

        // Copy existing data to new allocation and free old space
        memcpy(new_ptr, orig_ptr, alloc->remaining);
        add_allocation_space(fsptr, LL, alloc);
    }

    return new_ptr;
}



/* Free allocated memory by returning it to the free list */
void __free_impl(void *fsptr, void *ptr) {
    // No operation needed if ptr is NULL
    if (ptr == NULL) {
        return;
    }

    // Return the memory to the free list
    add_allocation_space(fsptr, get_free_memory_ptr(fsptr), 
                         (char *)ptr - sizeof(size_t));
}

///////////// END OF MEMORY ALLOCATION IMPLEMENTATION 


/* Convert an offset to a pointer relative to the base address */
void *off_to_ptr(void *fsptr, __myfs_off_t offset) {
    void *ptr = (char *)fsptr + offset;

    // Ensure the resulting pointer doesn't wrap around
    return (ptr < fsptr) ? NULL : ptr;
}



/* Convert a pointer to an offset relative to the base address */
__myfs_off_t ptr_to_off(void *fsptr, void *ptr) {
    // Ensure the provided pointer is within valid range
    return (fsptr > ptr) ? 0 : (__myfs_off_t)((char *)ptr - (char *)fsptr);
}



/* Update access and modification times for a node */
void update_time(node_t *node, int set_mod) {
    if (!node) {
        return;
    }

    struct timespec ts;

    // Retrieve current time and update node times if successful
    if (clock_gettime(CLOCK_REALTIME, &ts) == 0) {
        node->times[0] = ts;
        if (set_mod) {
            node->times[1] = ts;
        }
    }
}



/* Retrieve the pointer to the free memory list in the handler */
void *get_free_memory_ptr(void *fsptr) {
    return &((myfs_handle_t *)fsptr)->free_memory;
}



/* Initialize or mount the file system handler */
void initial_check(void *fsptr, size_t fssize) {
    myfs_handle_t *handle = (myfs_handle_t *)fsptr;

    // Check if the file system is being mounted for the first time
    if (handle->magic != (uint32_t)0xcafebabe) {
        // Set up handler metadata
        handle->magic = (uint32_t)0xcafebabe;
        handle->size = fssize;

        // Set up root directory offset
        handle->root_dir = sizeof(myfs_handle_t);
        node_t *root = off_to_ptr(fsptr, handle->root_dir);

        // Initialize root directory node
        memset(root->name, '\0', (size_t)255 + 1); // Clear the name field
        memcpy(root->name, "/", strlen("/"));       // Set root name to "/"
        update_time(root, 1);                       // Update timestamps
        root->is_file = 0;                          // Root is a directory

        // Initialize root directory structure
        directory_t *dir = &root->type.directory;
        dir->max_children = 1;                  // Reserve first slot for ".."

        // Allocate space for root directory's children
        size_t *children_size = off_to_ptr(fsptr, handle->root_dir + sizeof(node_t));
        *children_size = 4 * sizeof(__myfs_off_t); // Allocate space for 4 children
        dir->children = ptr_to_off(fsptr, (void *)children_size + sizeof(size_t));
        __myfs_off_t *children_ptr = off_to_ptr(fsptr, dir->children);

        // Set root's parent to 0 (no parent)
        *children_ptr = 0;

        // Initialize free memory management
        handle->free_memory = dir->children + *children_size;
        list_node_t *LL = get_free_memory_ptr(fsptr);
        allocated_node_t *free_block = off_to_ptr(fsptr, LL->first_space);

        // Set up the free block
        free_block->remaining = fssize - handle->free_memory - sizeof(size_t);
        memset((void *)free_block + sizeof(size_t), 0, free_block->remaining);
    }
}



/* Extracts the last token from a given path and returns it as a new string. */
char *get_last_token(const char *path, unsigned long *token_len) {
    if (path == NULL || token_len == NULL) {
        return NULL; // Validate inputs
    }

    unsigned long len = strlen(path);
    if (len == 0) {
        *token_len = 0;
        return NULL; // Handle empty path
    }

    unsigned long index = len;

    // Find the last '/' in the path
    while (index > 0) {
        if (path[index - 1] == '/') {
            break;
        }
        index--;
    }

    // Calculate the length of the last token
    *token_len = len - index;

    // Allocate memory for the token (including null terminator)
    char *token = (char *)malloc((*token_len + 1) * sizeof(char));
    if (token == NULL) {
        return NULL; // Handle allocation failure
    }

    // Copy the last token into the newly allocated memory
    strcpy(token, &path[index]);
    token[*token_len] = '\0'; // Ensure null termination

    return token;
}



/* Splits a path into tokens based on a delimiter, skipping the last skip_n_tokens. */
char **tokenize(const char token, const char *path, int skip_n_tokens) {
  int n_tokens = 0;
  for (const char *c = path; *c != '\0'; c++) {
    if (*c == token) {
      n_tokens++;
    }
  }
  // n_tokens value would be of at least 1 because of root directory
  // Do not tokenize the last skip_n_tokens
  n_tokens -= skip_n_tokens;

  char **tokens = (char **)malloc(((unsigned int)(n_tokens + 1)) * sizeof(char *));
  const char *start = &path[1];  // Jump the first character which is '\'
  const char *end = start;
  char *t;

  // Populate tokens
  for (int i = 0; i < n_tokens; i++) {
    while ((*end != token) && (*end != '\0')) {
      end++;
    }
    // Make space for the token
    t = (char *)malloc((((unsigned int)(end - start)) + ((unsigned int)1)) * sizeof(char));
    // Copy token
    memcpy(t, start, ((size_t)(end - start)));
    t[end - start] = '\0';
    tokens[i] = t;
    start = ++end;
  }
  // Make array null terminated
  tokens[n_tokens] = NULL;

  return tokens;
}



/* Frees the memory allocated for an array of tokens. */
void free_tokens(char **tokens) {
    if (tokens == NULL) {
        return; // Ensure tokens is not NULL before attempting to free memory
    }

    // Free each token string
    for (char **p = tokens; *p != NULL; p++) {
        free(*p);
    }

    // Finally, free the tokens array itself
    free(tokens);
}



/* Retrieves a node from the directory by the given child name.
 * Returns the node corresponding to the child or NULL if not found.
 */
node_t *get_node(void *fsptr, directory_t *dict, const char *child) {
    // Ensure the directory is valid and has children
    if (dict == NULL || child == NULL) {
        return NULL;  // Return NULL if directory or child is NULL
    }

    size_t n_children = dict->max_children;
    __myfs_off_t *children = off_to_ptr(fsptr, dict->children);
    node_t *node = NULL;

    // Check if we need to go to the parent directory (special case for "..")
    if (strcmp(child, "..") == 0) {
        return ((node_t *)off_to_ptr(fsptr, children[0])); // Return parent node
    }

    // Start iterating from the second child because the first one is ".." (parent)
    for (size_t i = 1; i < n_children; i++) {
        node = ((node_t *)off_to_ptr(fsptr, children[i]));
        
        // Check if this node's name matches the requested child
        if (strcmp(node->name, child) == 0) {
            return node;  // Found matching node, return it
        }
    }

    // If no matching node was found, return NULL
    return NULL;
}



/* Resolves a path by breaking it into tokens and traversing through the directory structure.
 * Returns the node corresponding to the last path element or NULL if the path is invalid.
 */
node_t *path_solver(void *fsptr, const char *path, int skip_n_tokens) {
    // Ensure the path starts with '/'
    if (*path != '/') {
        return NULL;  // Invalid path if it does not start with root '/'
    }

    // Retrieve the root directory node
    node_t *node = off_to_ptr(fsptr, ((myfs_handle_t *)fsptr)->root_dir);

    // If the path is just root '/', return the root directory node
    if (path[1] == '\0') {
        return node;
    }

    // Tokenize the path by splitting on '/'
    char **tokens = tokenize('/', path, skip_n_tokens);

    // Iterate through each token in the path
    for (char **token = tokens; *token; token++) {
        // If the current node is a file, it cannot have children, return NULL
        if (node->is_file) {
            free_tokens(tokens);  // Clean up tokens before returning
            return NULL;
        }

        // If the token is ".", stay in the current directory (no movement)
        if (strcmp(*token, ".") != 0) {
            // Retrieve the child node corresponding to the current token
            node = get_node(fsptr, &node->type.directory, *token);
            // Check if the node was found, return NULL if not
            if (node == NULL) {
                free_tokens(tokens);  // Clean up tokens before returning
                return NULL;
            }
        }
    }

    // Clean up token array after use
    free_tokens(tokens);

    // Return the resolved node after processing all tokens
    return node;
}



/* Creates an inode (node) in the filesystem at the specified path. 
 * The function ensures the parent directory exists, the name is valid, 
 * and there is enough space for the new inode. The inode can either be 
 * a directory or a file, depending on the `isfile` flag.
 */
node_t *make_inode(void *fsptr, const char *path, int *errnoptr, int isfile) {
    // Retrieve the parent node by solving the path without the last token (filename)
    node_t *parent_node = path_solver(fsptr, path, 1);
    
    // Check if the parent node exists and is not a file
    if (parent_node == NULL) {
        *errnoptr = ENOENT;  // Parent directory does not exist
        return NULL;
    }
    if (parent_node->is_file) {
        *errnoptr = ENOTDIR;  // Parent is a file, not a directory
        return NULL;
    }

    // Get the directory structure from the parent node
    directory_t *dict = &parent_node->type.directory;

    // Extract the filename from the path
    unsigned long len;
    char *new_node_name = get_last_token(path, &len);

    // Check if a node with the same name already exists in the parent directory
    if (get_node(fsptr, dict, new_node_name) != NULL) {
        *errnoptr = EEXIST;  // File or directory with the same name exists
        return NULL;
    }

    // Validate the filename length
    if (len == 0) {
        *errnoptr = ENOENT;  // Filename is empty
        return NULL;
    }
    if (len > (size_t)255) {
        *errnoptr = ENAMETOOLONG;  // Filename is too long
        return NULL;
    }

    // Access the parent directory's children list
    __myfs_off_t *children = off_to_ptr(fsptr, dict->children);
    allocated_node_t *block = (((void *)children) - sizeof(size_t));

    // Check if there is enough space to add a new child node
    size_t max_children = block->remaining / sizeof(__myfs_off_t);
    size_t ask_size;

    // If no space, request more space for children
    if (max_children == dict->max_children) {
        ask_size = block->remaining * 2;
        void *new_children = __realloc_impl(fsptr, children, &ask_size);

        if (ask_size != 0) {
            *errnoptr = ENOSPC;  // Not enough space to expand the children list
            return NULL;
        }

        // Update the children offset
        dict->children = ptr_to_off(fsptr, new_children);
        children = ((__myfs_off_t *)new_children);
    }

    // Allocate memory for the new node
    ask_size = sizeof(node_t);
    node_t *new_node = (node_t *)__malloc_impl(fsptr, NULL, &ask_size);

    if ((ask_size != 0) || (new_node == NULL)) {
        __free_impl(fsptr, new_node);
        *errnoptr = ENOSPC;  // Not enough space to create the node
        return NULL;
    }

    // Initialize the new node's name and set its timestamps
    memset(new_node->name, '\0', (size_t)255 + 1);  // Initialize name to null
    memcpy(new_node->name, new_node_name, len);  // Copy the filename into the node
    update_time(new_node, 1);

    // Add the new node to the parent's children list
    children[dict->max_children] = ptr_to_off(fsptr, new_node);
    dict->max_children++;
    update_time(parent_node, 1);

    // If creating a file
    if (isfile) {
        new_node->is_file = 1;
        file_t *file = &new_node->type.file;
        file->total_size = 0;
        file->first_file_block = 0;  // Initialize with no blocks
    } else {  // If creating a directory
        new_node->is_file = 0;
        dict = &new_node->type.directory;
        dict->max_children = (size_t)1;  // Use the first child for ".."

        // Allocate space for 4 children in the new directory
        ask_size = 4 * sizeof(__myfs_off_t);
        __myfs_off_t *ptr = ((__myfs_off_t *)__malloc_impl(fsptr, NULL, &ask_size));

        if ((ask_size != 0) || (ptr == NULL)) {
            __free_impl(fsptr, ptr);
            *errnoptr = ENOSPC;  // Not enough space to allocate children
            return NULL;
        }

        // Set up the directory's children list
        dict->children = ptr_to_off(fsptr, ptr);
        *ptr = ptr_to_off(fsptr, parent_node);  // Set ".." to point to the parent
    }

    // Return the newly created inode
    return new_node;
}



/* Frees the memory allocated for the file's blocks, including all its data.
 * It iterates through each file block, frees the block data, and then
 * the block itself until the last block is reached.
 */
void free_file_info(void *fsptr, file_t *file) {
    myfs_file_block_t *block = off_to_ptr(fsptr, file->first_file_block);
    myfs_file_block_t *next;

    // Iterate over all blocks in the file until we reach the end
    // The last block's pointer will point to fsptr, signaling the end of the list
    while (((void *)block) != fsptr) {
        // Free the data of the current block
        __free_impl(fsptr, off_to_ptr(fsptr, block->data));

        // Save the pointer to the next block for the next iteration
        next = off_to_ptr(fsptr, block->next_file_block);

        // Free the current block itself
        __free_impl(fsptr, block);

        // Move to the next block
        block = next;
    }
}



/* Removes a node from a directory and re-adjusts the children list. It also
 * attempts to free memory by reducing the size of the children array if possible.
 */
void remove_node(void *fsptr, directory_t *dict, node_t *node) {
    size_t n_children = dict->max_children;
    __myfs_off_t *children = off_to_ptr(fsptr, dict->children);
    size_t index;
    __myfs_off_t node_off = ptr_to_off(fsptr, node);

    // Find the index of the node to be removed in the children list
    for (index = 1; index < n_children; index++) {
        if (children[index] == node_off) {
            break;
        }
    }

    // Free the node itself
    __free_impl(fsptr, node);

    // Shift the remaining nodes one position to the left to cover the removed node
    for (; index < n_children - 1; index++) {
        children[index] = children[index + 1];
    }

    // Set the last slot to zero and update the number of children
    children[index] = (__myfs_off_t)0;
    dict->max_children--;

    // Try to reduce the size of the children array by half while ensuring there are
    // at least 4 child slots available and space for an allocated_node_t object
    size_t new_n_children = (*((size_t *)children) - 1) / sizeof(__myfs_off_t);
    new_n_children <<= 1;  // Divide the available slots by 2

    // Check if the new number of children is sufficient, while also ensuring there is
    // enough space for at least 4 children and an allocated_node_t structure
    if ((new_n_children >= dict->max_children) &&
        (new_n_children * sizeof(__myfs_off_t) >= sizeof(allocated_node_t)) &&
        (new_n_children >= 4)) {

        // Proceed to create an AllocateFrom structure and add it to the list of free blocks
        allocated_node_t *temp = (allocated_node_t *)&children[new_n_children];
        temp->remaining = new_n_children * sizeof(__myfs_off_t) - sizeof(size_t);
        temp->next_space = 0;
        __free_impl(fsptr, temp);

        // Update the size of the current directory's children array
        size_t *new_size = (size_t *)(children - 1);
        *new_size -= (temp->remaining - sizeof(size_t));
    }
}



/* Removes data from a file starting at a specific block, freeing memory
 * as necessary. The function iterates through blocks and deallocates data
 * until the specified size is removed.
 */
void remove_data(void *fsptr, myfs_file_block_t *block, size_t size) {
    // Return if no block is provided to remove data from
    if (block == NULL) {
        return;
    }

    size_t idx = 0;

    // Iterate through the blocks until the required size is removed
    while (size != 0) {
        // If we need to cut data within this block
        if (size > block->allocated) {
            // Decrease size by the amount allocated in the current block
            size -= block->allocated;
            // Move to the next block
            block = off_to_ptr(fsptr, block->next_file_block);
        } else {
            // Cut the data within the current block
            idx = size;
            size = 0;
        }
    }

    // If there is data to free within the current block
    if ((idx + sizeof(allocated_node_t)) < block->allocated) {
        // Set the header for the block data after cutting
        size_t *temp = (size_t *)(&((char *)off_to_ptr(fsptr, block->data))[idx]);
        *temp = block->allocated - idx - sizeof(size_t);

        // Free the data portion of the block after the header
        __free_impl(fsptr, ((void *)temp) + sizeof(size_t));
    }

    // Free all data and blocks after the current block
    block = off_to_ptr(fsptr, block->next_file_block);
    myfs_file_block_t *temp;

    // Iterate through the remaining blocks and free them
    while (block != fsptr) {
        // Free the data block
        __free_impl(fsptr, off_to_ptr(fsptr, block->data));

        // Get the next block before freeing the current one
        temp = off_to_ptr(fsptr, block->next_file_block);
        // Free the current block
        __free_impl(fsptr, block);

        // Update the block pointer to the next one
        block = temp;
    }
}




/* Adds data to a file by allocating blocks as necessary. The function
 * extends the last block if possible, appends new blocks, and fills
 * them with zeroes if there is not enough space.
 */
int add_data(void *fsptr, file_t *file, size_t size, int *errnoptr) {
    myfs_file_block_t *block = off_to_ptr(fsptr, file->first_file_block);

    // Auxiliary variables for managing blocks and sizes
    myfs_file_block_t *prev_temp_block = NULL;
    myfs_file_block_t *temp_block;
    size_t new_data_block_size;
    size_t ask_size;
    size_t append_n_bytes;
    size_t initial_file_size = file->total_size;
    void *data_block;

    // If the file is empty, create the first block manually
    if (((void *)block) == fsptr) {
        ask_size = sizeof(myfs_file_block_t);
        block = __malloc_impl(fsptr, NULL, &ask_size);
        if (ask_size != 0) {
            *errnoptr = ENOSPC;
            return -1; // No space left to allocate the first block
        }

        // Set the first file block and allocate data space
        file->first_file_block = ptr_to_off(fsptr, block);
        ask_size = size;
        data_block = __malloc_impl(fsptr, NULL, &ask_size);

        // Initialize block with size and data allocation
        block->size = size - ask_size;
        block->allocated = block->size;
        block->data = ptr_to_off(fsptr, data_block);
        block->next_file_block = 0;

        size -= block->size;
    }
    // If the file is not empty, extend the last block by appending zeroes
    else {
        // Traverse blocks until the last one
        while (block->next_file_block != 0) {
            size -= block->allocated;
            block = off_to_ptr(fsptr, block->next_file_block);
        }

        // Calculate how many zeroes to append to the last block
        append_n_bytes = (block->size - block->allocated) > size
                             ? size
                             : (block->size - block->allocated);
        data_block = &((char *)off_to_ptr(fsptr, block->data))[block->allocated];

        // Append zeroes to the last block
        memset(data_block, 0, append_n_bytes);
        block->allocated += append_n_bytes;
        size -= append_n_bytes;
    }

    // If no more data is left to add, return early
    if (size == 0) {
        return 0;
    }

    // Otherwise, allocate new blocks until the required size is met
    size_t prev_size = block->allocated;
    ask_size = size;
    data_block = ((char *)off_to_ptr(fsptr, block->data));
    void *new_data_block = __malloc_impl(fsptr, data_block, &ask_size);
    block->size = *(((size_t *)data_block) - 1);  // Update the block's total size

    // Check if allocation failed or if the requested size exceeds available space
    if (new_data_block == NULL) {
        if (ask_size != 0) {
            *errnoptr = ENOSPC;
            return -1; // No space available for new block
        } else {
            // If allocation size is zero, extend the existing block with zeroes
            append_n_bytes = (block->size - block->allocated >= size
                                ? size
                                : block->size - block->allocated);
            memset(&((char *)off_to_ptr(fsptr, block->data))[prev_size], 0,
                   append_n_bytes);
            block->allocated += append_n_bytes;
            size = 0;
        }
    } else {
        // Allocate and initialize new blocks until all data is added
        append_n_bytes = block->size - block->allocated;
        memset(&((char *)off_to_ptr(fsptr, block->data))[prev_size], 0,
               append_n_bytes);
        block->allocated += append_n_bytes;
        size -= append_n_bytes;

        temp_block = block;

        // Allocate and chain new blocks until all data is added or fail
        while (1) {
            new_data_block_size = *(((size_t *)new_data_block) - 1);

            // Link the previous block to the current block
            if (prev_temp_block != NULL) {
                prev_temp_block->next_file_block = ptr_to_off(fsptr, temp_block);
            }

            // Initialize the current block
            temp_block->size = new_data_block_size;
            temp_block->allocated = ask_size == 0 ? size : new_data_block_size;
            temp_block->data = ptr_to_off(fsptr, new_data_block);
            temp_block->next_file_block = 0;

            memset(new_data_block, 0, temp_block->allocated);
            size -= temp_block->allocated;

            prev_temp_block = temp_block;

            // If all data is added, exit the loop
            if (size == 0) {
                break;
            }

            // Allocate the next block of data
            ask_size = size;
            new_data_block = __malloc_impl(fsptr, NULL, &ask_size);
            size_t temp_size = sizeof(myfs_file_block_t);
            temp_block = __malloc_impl(fsptr, NULL, &temp_size);

            // Ensure successful allocation, otherwise rollback and return error
            if ((new_data_block == NULL) || (temp_block == NULL) || (temp_size != 0)) {
                remove_data(fsptr, off_to_ptr(fsptr, file->first_file_block),
                            initial_file_size);
                *errnoptr = ENOSPC;
                return -1; // Failed to allocate enough space for the file
            }
        }
    }

    return 0; // Data successfully added to the file
}





/* End of helper functions */

/* Implements an emulation of the stat system call on the filesystem 
   of size fssize pointed to by fsptr. 
   
   If path can be followed and describes a file or directory 
   that exists and is accessable, the access information is 
   put into stbuf. 

   On success, 0 is returned. On failure, -1 is returned and 
   the appropriate error code is put into *errnoptr.

   man 2 stat documents all possible error codes and gives more detail
   on what fields of stbuf need to be filled in. Essentially, only the
   following fields need to be supported:

   st_uid      the value passed in argument
   st_gid      the value passed in argument
   st_mode     (as fixed values S_IFDIR | 0755 for directories,
                                S_IFREG | 0755 for files)
   st_nlink    (as many as there are subdirectories (not files) for directories
                (including . and ..),
                1 for files)
   st_size     (supported only for files, where it is the real file size)
   st_atim
   st_mtim

*/
int __myfs_getattr_implem(void *fsptr, size_t fssize, int *errnoptr,
                          uid_t uid, gid_t gid,
                          const char *path, struct stat *stbuf) {
  // Validate filesystem pointer and size
  initial_check(fsptr, fssize); 

  // Validate path
  if (path == NULL || strlen(path) == 0) {
    *errnoptr = ENOENT; // Path does not exist
    return -1;
  }

  // Locate the file or directory node
  node_t *node = path_solver(fsptr, path, 0);
  if (node == NULL) {
    *errnoptr = ENOENT; // File or directory not found
    return -1;
  }

  // Set UID and GID
  stbuf->st_uid = uid;
  stbuf->st_gid = gid;

  // Populate fields based on node type
  if (node->is_file) {
    // File-specific attributes
    stbuf->st_mode = S_IFREG;
    stbuf->st_nlink = ((nlink_t)1);            // Files have 1 link
    stbuf->st_size = ((off_t)node->type.file.total_size); // File size
  } else {
    // Directory-specific attributes
    stbuf->st_mode = S_IFDIR;

    // Count the number of subdirectories, including `.` and `..`
    directory_t *dir = &node->type.directory;
    stbuf->st_nlink = 2; // Start with `.` and `..`
    if (dir->children != 0) {
      __myfs_off_t *children_offsets = off_to_ptr(fsptr, dir->children);
      size_t num_children = dir->max_children;

      for (size_t i = 0; i < num_children; i++) {
        node_t *child = off_to_ptr(fsptr, children_offsets[i]);
        if (!child->is_file) {
          stbuf->st_nlink++; // Increment for each subdirectory
        }
      }
    }
  }

  // Set access and modification times
  stbuf->st_atim = node->times[0]; // Last access time
  stbuf->st_mtim = node->times[1]; // Last modification time

  return 0; // Success
}

/* Implements an emulation of the readdir system call on the filesystem 
   of size fssize pointed to by fsptr. 

   If path can be followed and describes a directory that exists and
   is accessable, the names of the subdirectories and files 
   contained in that directory are output into *namesptr. The . and ..
   directories must not be included in that listing.

   If it needs to output file and subdirectory names, the function
   starts by allocating (with calloc) an array of pointers to
   characters of the right size (n entries for n names). Sets
   *namesptr to that pointer. It then goes over all entries
   in that array and allocates, for each of them an array of
   characters of the right size (to hold the i-th name, together 
   with the appropriate '\0' terminator). It puts the pointer
   into that i-th array entry and fills the allocated array
   of characters with the appropriate name. The calling function
   will call free on each of the entries of *namesptr and 
   on *namesptr.

   The function returns the number of names that have been 
   put into namesptr. 

   If no name needs to be reported because the directory does
   not contain any file or subdirectory besides . and .., 0 is 
   returned and no allocation takes place.

   On failure, -1 is returned and the *errnoptr is set to 
   the appropriate error code. 

   The error codes are documented in man 2 readdir.

   In the case memory allocation with malloc/calloc fails, failure is
   indicated by returning -1 and setting *errnoptr to EINVAL.

*/
int __myfs_readdir_implem(void *fsptr, size_t fssize, int *errnoptr,
                          const char *path, char ***namesptr) {
  initial_check(fsptr, fssize);

  node_t *node = path_solver(fsptr, path, 0);

  // Path could not be solved
  if (node == NULL) {
    *errnoptr = ENOENT;
    return -1;
  }

  // Check that the node is a directory
  if (node->is_file) {
    *errnoptr = ENOTDIR;
    return -1;
  }

  // Check that directory have more than ".", ".." nodes inside
<<<<<<< HEAD
  if (dir->max_children == 1) {
    return 0;
  }

  // Get the children array
  __myfs_off_t *children_offsets = off_to_ptr(fsptr, dir->children);
  size_t num_children = dir->max_children;

  // Filter out `.` and `..` entries and count remaining valid entries
  size_t valid_entries = 0;
  for (size_t i = 0; i < num_children; i++) {
    node_t *child = off_to_ptr(fsptr, children_offsets[i]);
    if (strcmp(child->name, ".") != 0 && strcmp(child->name, "..") != 0) {
      valid_entries++;
    }
  }
=======
  directory_t *dict = &node->type.directory;
  if (dict->number_children == 1) {
    return 0;
  }

  size_t n_children = dict->number_children;
  // Allocate space for all children, except "." and ".."
  void **ptr = (void **)calloc(n_children - ((size_t)1), sizeof(char *));
  __myfs_off_t *children = off_to_ptr(fsptr, dict->children);
>>>>>>> 83fbb55f

  // Check that calloc call was successful
  if (ptr == NULL) {
    *errnoptr = EINVAL;
    return -1;
  }

  char **names = ((char **)ptr);
  // Fill array of names
  size_t len;
  for (size_t i = ((size_t)1); i < n_children; i++) {
    node = ((node_t *)off_to_ptr(fsptr, children[i]));
    len = strlen(node->name);
    names[i - 1] = (char *)malloc(len + 1);
    strcpy(names[i - 1], node->name);  // strcpy(dst,src)
    names[i - 1][len] = '\0';
  }

  *namesptr = names;
  return ((int)(n_children - 1));
}

/* Implements an emulation of the mknod system call for regular files
   on the filesystem of size fssize pointed to by fsptr.

   This function is called only for the creation of regular files.

   If a file gets created, it is of size zero and has default
   ownership and mode bits.

   The call creates the file indicated by path.

   On success, 0 is returned.

   On failure, -1 is returned and *errnoptr is set appropriately.

   The error codes are documented in man 2 mknod.

*/
int __myfs_mknod_implem(void *fsptr, size_t fssize, int *errnoptr,
                        const char *path) {
  initial_check(fsptr, fssize);

  // Make a directory, 1 because it is a file
  node_t *node = make_inode(fsptr, path, errnoptr, 1);

  // Check if the node was successfully created, if it wasn't the errnoptr was
  // already set so we just return failure with -1
  if (node == NULL) {
    return -1;
  }
  
  return 0; // Success
}

/* Implements an emulation of the unlink system call for regular files
   on the filesystem of size fssize pointed to by fsptr.

   This function is called only for the deletion of regular files.

   On success, 0 is returned.

   On failure, -1 is returned and *errnoptr is set appropriately.

   The error codes are documented in man 2 unlink.

*/
int __myfs_unlink_implem(void *fsptr, size_t fssize, int *errnoptr,
                        const char *path) {
  // Validate the filesystem pointer and size
  initial_check(fsptr, fssize);

  // Validate the path
  if (path == NULL || strlen(path) == 0) {
    *errnoptr = EINVAL; // Invalid path
    return -1;
  }

  // Locate the node for the file to delete
  node_t *node = path_solver(fsptr, path, 0);
  if (node == NULL) {
    *errnoptr = ENOENT; // File does not exist
    return -1;
  }

  // Check if the node is a regular file
  if (!node->is_file) {
    *errnoptr = ENOTDIR; // Cannot unlink a directory
    return -1;
  }

  // Get directory from node
  directory_t *dict = &node->type.directory;

  // Get last token which have the filename
  unsigned long len;
  char *filename = get_last_token(path, &len);

  // Check that the parent does not contain a node with the same name as the one we are about to create
  node_t *file_node = get_node(fsptr, dict, filename);
  if (file_node == NULL) {
    *errnoptr = ENOENT;
    return -1;
  }

  // Check that file_node is actually a file
  if (!file_node->is_file) {
    *errnoptr = EISDIR; // Path given lead to a directory not a file
    return -1;
  }

  // Free file information
  file_t *file = &file_node->type.file;
  if (file->total_size != 0) {
    free_file_info(fsptr, file);
  }

  // Remove file_node from parent directory
  remove_node(fsptr, dict, file_node);

  return 0; // Success
}

/* Implements an emulation of the rmdir system call on the filesystem 
   of size fssize pointed to by fsptr. 

   The call deletes the directory indicated by path.

   On success, 0 is returned.

   On failure, -1 is returned and *errnoptr is set appropriately.

   The function call must fail when the directory indicated by path is
   not empty (if there are files or subdirectories other than . and ..).

   The error codes are documented in man 2 rmdir.

*/
int __myfs_rmdir_implem(void *fsptr, size_t fssize, int *errnoptr,
                        const char *path) {
  // Validate the filesystem pointer and size
  initial_check(fsptr, fssize);

  // Validate the path
  if (path == NULL || strlen(path) == 0) {
    *errnoptr = EINVAL; // Invalid path
    return -1;
  }

  // Locate the directory node
  node_t *dir_node = path_solver(fsptr, path, 0);
  if (dir_node == NULL) {
    *errnoptr = ENOENT; // Directory does not exist
    return -1;
  }

  // Check if the node is a directory
  if (!dir_node->is_file) {
    *errnoptr = ENOTDIR; // Path is not a directory
    return -1;
  }

  // Ensure the directory is empty (excluding "." and "..")
  directory_t *dir = &dir_node->type.directory;
  if (dir->max_children > 0) {
    *errnoptr = ENOTEMPTY; // Directory is not empty
    return -1;
  }

  // Get parent directory
  __myfs_off_t *children = off_to_ptr(fsptr, dir->children);
  node_t *parent_node = off_to_ptr(fsptr, *children);

  // Free children of node and the node itself
  __free_impl(fsptr, children);
  remove_node(fsptr, &parent_node->type.directory, dir_node);

  return 0; // Success
}

/* Implements an emulation of the mkdir system call on the filesystem 
   of size fssize pointed to by fsptr. 

   The call creates the directory indicated by path.

   On success, 0 is returned.

   On failure, -1 is returned and *errnoptr is set appropriately.

   The error codes are documented in man 2 mkdir.

*/
int __myfs_mkdir_implem(void *fsptr, size_t fssize, int *errnoptr,
                        const char *path) {
  initial_check(fsptr, fssize);

  // Make a directory, 0 because it is not a file
  node_t *node = make_inode(fsptr, path, errnoptr, 0);

  if (node == NULL) {
    return -1;
  }

  return 0;
}

/* Implements an emulation of the rename system call on the filesystem 
   of size fssize pointed to by fsptr. 

   The call moves the file or directory indicated by from to to.

   On success, 0 is returned.

   On failure, -1 is returned and *errnoptr is set appropriately.

   Caution: the function does more than what is hinted to by its name.
   In cases the from and to paths differ, the file is moved out of 
   the from path and added to the to path.

   The error codes are documented in man 2 rename.

*/
int __myfs_rename_implem(void *fsptr, size_t fssize, int *errnoptr,
                         const char *from, const char *to) {
  // Check if filesystem is valid
  initial_check(fsptr, fssize);

  // DO WORK
  

  return -1; // Success
}

/* Implements an emulation of the truncate system call on the filesystem 
   of size fssize pointed to by fsptr. 

   The call changes the size of the file indicated by path to offset
   bytes.

   When the file becomes smaller due to the call, the extending bytes are
   removed. When it becomes larger, zeros are appended.

   On success, 0 is returned.

   On failure, -1 is returned and *errnoptr is set appropriately.

   The error codes are documented in man 2 truncate.

*/
int __myfs_truncate_implem(void *fsptr, size_t fssize, int *errnoptr,
                           const char *path, off_t offset) {
    // Validate input parameters
    initial_check(fsptr, fssize);
    if (offset < 0) {
        *errnoptr = EFAULT;
        return -1;
    }

    // Locate the file by path
    node_t *node = path_solver(fsptr, path, 0);
    if (node == NULL) {
        *errnoptr = ENOENT; // File not found
        return -1;
    }
    
    // Ensure the node is a file
    if (!node->is_file) {
        *errnoptr = EISDIR; // Path refers to a directory
        return -1;
    }

    // Access the file structure
    file_t *file = &node->type.file;

    // File size stays the same 
    if (file->total_size == ((size_t)offset)){
        update_time(node,0);
        return 0; 
    } 
    // Handle shrinking the file
    else if ((size_t)offset < file->total_size) {
        myfs_file_block_t *first_block = off_to_ptr(fsptr, file->first_file_block);

        // Update access and modifiy times
        update_time(node, 1);

        // Remove data after the offset
        remove_data(fsptr, first_block, ((size_t)offset));

        // Update the total size
        file->total_size = ((size_t)offset);

    }
    // Handle extending the file 
    else {
        // Handle extending the file with zeros
        if (add_data(fsptr, file, ((size_t)offset), errnoptr) == -1) {
            // Error occurred while allocating space
            return -1;
        }
    }

    // Update the total size
    file->total_size = ((size_t)offset);

    // If we reach here, the truncate was successful
    return 0;
}

/* Implements an emulation of the open system call on the filesystem 
   of size fssize pointed to by fsptr, without actually performing the opening
   of the file (no file descriptor is returned).

   The call just checks if the file (or directory) indicated by path
   can be accessed, i.e. if the path can be followed to an existing
   object for which the access rights are granted.

   On success, 0 is returned.

   On failure, -1 is returned and *errnoptr is set appropriately.

   The two only interesting error codes are 

   * EFAULT: the filesystem is in a bad state, we can't do anything

   * ENOENT: the file that we are supposed to open doesn't exist (or a
             subpath).

   It is possible to restrict ourselves to only these two error
   conditions. It is also possible to implement more detailed error
   condition answers.

   The error codes are documented in man 2 open.

*/
int __myfs_open_implem(void *fsptr, size_t fssize, int *errnoptr,
                       const char *path) {
  // Ensure the filesystem is initialized and valid
  initial_check(fsptr, fssize);

  // Validate the input path
  if (path == NULL || strlen(path) == 0) {
    *errnoptr = ENOENT; // No such file or directory
    return -1;
  }

  // Resolve the path to locate the corresponding node
  node_t *node = path_solver(fsptr, path, 0);

  // If the path is invalid or doesn't exist
  if (node == NULL) {
    *errnoptr = ENOENT; // No such file or directory
    return -1;
  }

  // If we reach here, the file or directory exists and is accessible
  return 0;
}

/* Implements an emulation of the read system call on the filesystem 
   of size fssize pointed to by fsptr.

   The call copies up to size bytes from the file indicated by 
   path into the buffer, starting to read at offset. See the man page
   for read for the details when offset is beyond the end of the file etc.
   
   On success, the appropriate number of bytes read into the buffer is
   returned. The value zero is returned on an end-of-file condition.

   On failure, -1 is returned and *errnoptr is set appropriately.

   The error codes are documented in man 2 read.

*/
int __myfs_read_implem(void *fsptr, size_t fssize, int *errnoptr,
                       const char *path, char *buf, size_t size, off_t offset) {
  // Validate filesystem pointer and size
  initial_check(fsptr, fssize);

  if (offset < 0) {
    *errnoptr = EFAULT;
    return -1;
  }

  // Validate path
  if (path == NULL || strlen(path) == 0) {
    *errnoptr = ENOENT; // Invalid or non-existent path
    return -1;
  }

  // Validate buffer
  if (buf == NULL || size == 0) {
    *errnoptr = EFAULT; // Invalid argument
    return -1;
  }

  // Locate the file node
  node_t *node = path_solver(fsptr, path, 0);
  if (node == NULL) {
    *errnoptr = ENOENT; // File not found
    return -1;
  }

  // Ensure the node represents a file
  if (!node->is_file) {
    *errnoptr = EISDIR; // Path refers to a directory
    return -1;
  }

  file_t *file = &node->type.file;

  // If offset is beyond the file size
  if ((size_t)offset > file->total_size) {
    *errnoptr = EFAULT;
    return -1;
  }

  if (file->total_size == 0) {
    return 0;
  }

  // Determine the number of bytes to read, ensuring not to exceed file size
  size_t bytes_to_read = (offset + size > file->total_size) ? file->total_size - (size_t)offset : size;

  // Find the file block corresponding to the offset
  myfs_file_block_t *block = off_to_ptr(fsptr, file->first_file_block);
  size_t block_offset = 0;
  size_t read_offset = (size_t)offset;

  // Traverse to the block containing the starting offset
  while (read_offset >= block->size) {
    read_offset -= block->size;
    block = off_to_ptr(fsptr, block->next_file_block);
    if (block == NULL) {
      *errnoptr = EFAULT; // Corrupted filesystem
      return -1;
    }
  }

  // Read data into the buffer
  size_t bytes_read = 0;
  while (bytes_to_read > 0 && block != NULL) {
    // Determine the amount to read from the current block
    size_t read_from_block = (read_offset + bytes_to_read > block->size) ? block->size - read_offset : bytes_to_read;

    // Copy data from the block to the buffer
    char *block_data = (char *)off_to_ptr(fsptr, block->data);
    memcpy(buf + bytes_read, block_data + read_offset, read_from_block);

    // Update counters and pointers
    bytes_read += read_from_block;
    bytes_to_read -= read_from_block;
    read_offset = 0; // Subsequent blocks are read from the start
    block = off_to_ptr(fsptr, block->next_file_block);
  }

  // Update the last access time of the file
  update_time(node, 0); 

  return bytes_read;
}

/* Implements an emulation of the write system call on the filesystem 
   of size fssize pointed to by fsptr.

   The call copies up to size bytes to the file indicated by 
   path into the buffer, starting to write at offset. See the man page
   for write for the details when offset is beyond the end of the file etc.
   
   On success, the appropriate number of bytes written into the file is
   returned. The value zero is returned on an end-of-file condition.

   On failure, -1 is returned and *errnoptr is set appropriately.

   The error codes are documented in man 2 write.

*/
int __myfs_write_implem(void *fsptr, size_t fssize, int *errnoptr,
                        const char *path, const char *buf, size_t size, off_t offset) {
  // Validate filesystem pointer and size
  initial_check(fsptr, fssize); 

  if (offset < 0) {
    *errnoptr = EFAULT;
    return -1;
  }

  // Validate path
  if (path == NULL || strlen(path) == 0) {
    *errnoptr = ENOENT; // Invalid or non-existent path
    return -1;
  }

  // Validate buffer
  if (buf == NULL || size == 0) {
    *errnoptr = EINVAL; // Invalid argument
    return -1;
  }

  // Locate the file node
  node_t *node = path_solver(fsptr, path, 0);
  if (node == NULL) {
    *errnoptr = ENOENT; // File not found
    return -1;
  }

  // Ensure the node represents a file
  if (!node->is_file) {
    *errnoptr = EISDIR; // Path refers to a directory
    return -1;
  }

  // Check that the file have more bytes than the size_left so we don't have to iterate it
  file_t *file = &node->type.file;
  if (file->total_size < ((size_t)offset)) {
    *errnoptr = EFBIG;
    return -1;
  }

  // Calculate the total size after the write operation
  size_t new_size = (size_t)offset + size;

  // Extend the file if necessary
  if (new_size > file->total_size) {
    if (add_data(fsptr, file, new_size, errnoptr) != 0) {
      return -1; // Failed to allocate new data blocks
    }
    file->total_size = new_size; // Update the file size
  }

  // Locate the block where the write begins
  myfs_file_block_t *block = off_to_ptr(fsptr, file->first_file_block);
  size_t write_offset = (size_t)offset;
  while (write_offset >= block->size) {
    write_offset -= block->size;
    block = off_to_ptr(fsptr, block->next_file_block);
    if (block == NULL) {
      *errnoptr = EFAULT; // Corrupted filesystem
      return -1;
    }
  }

  // Write the data to the file blocks
  size_t bytes_written = 0;
  while (size > 0 && block != NULL) {
    // Determine how much to write to the current block
    size_t write_to_block = (write_offset + size > block->size) ? block->size - write_offset : size;

    // Write data from the buffer to the block
    char *block_data = (char *)off_to_ptr(fsptr, block->data);
    memcpy(block_data + write_offset, buf + bytes_written, write_to_block);

    // Update counters and pointers
    bytes_written += write_to_block;
    size -= write_to_block;
    write_offset = 0; // Subsequent blocks are written from the start
    block = off_to_ptr(fsptr, block->next_file_block);
  }

  // Update the modification and access times of the file
  update_time(node, 1); 

  return bytes_written;

}

/* Implements an emulation of the utimensat system call on the filesystem 
   of size fssize pointed to by fsptr.

   The call changes the access and modification times of the file
   or directory indicated by path to the values in ts.

   On success, 0 is returned.

   On failure, -1 is returned and *errnoptr is set appropriately.

   The error codes are documented in man 2 utimensat.

*/
int __myfs_utimens_implem(void *fsptr, size_t fssize, int *errnoptr,
                          const char *path, const struct timespec ts[2]) {
  // Ensure the filesystem is initialized and valid
  initial_check(fsptr, fssize);

  // Validate the path
  if (path == NULL || strlen(path) == 0) {
    *errnoptr = ENOENT; // Invalid path or file not found
    return -1;
  }

  // Find the node corresponding to the given path
  node_t *node = path_solver(fsptr, path, 0);
  if (node == NULL) {
    *errnoptr = ENOENT; // File or directory does not exist
    return -1;
  }
  
  node->times[0] = ts[0]; // Last access time
  node->times[1] = ts[1]; // Last modification time

  return 0; // Success
}

/* Implements an emulation of the statfs system call on the filesystem 
   of size fssize pointed to by fsptr.

   The call gets information of the filesystem usage and puts in 
   into stbuf.

   On success, 0 is returned.

   On failure, -1 is returned and *errnoptr is set appropriately.

   The error codes are documented in man 2 statfs.

   Essentially, only the following fields of struct statvfs need to be
   supported:

   f_bsize   fill with what you call a block (typically 1024 bytes)
   f_blocks  fill with the total number of blocks in the filesystem
   f_bfree   fill with the free number of blocks in the filesystem
   f_bavail  fill with same value as f_bfree
   f_namemax fill with your maximum file/directory name, if your
             filesystem has such a maximum

*/
int __myfs_statfs_implem(void *fsptr, size_t fssize, int *errnoptr,
                         struct statvfs* stbuf) {
  // Ensure the filesystem is initialized and valid
  initial_check(fsptr, fssize);

  // Ensure the stbuf pointer is valid
  if (stbuf == NULL) {
    *errnoptr = EINVAL; // Invalid argument
    return -1;
  }

  // Cast the handler to extract metadata from the filesystem
  myfs_handle_t *handler = (myfs_handle_t *)fsptr;

  // Total number of blocks in the filesystem
  stbuf->f_blocks = fssize / 1024;

  // Number of free blocks available
  allocated_node_t *free_space = off_to_ptr(fsptr, handler->free_memory);
  size_t free_memory_size = free_space->remaining;
  stbuf->f_bfree = free_memory_size / 1024;

  // Number of available blocks (same as f_bfree in this case)
  stbuf->f_bavail = stbuf->f_bfree;

  // Filesystem block size
  stbuf->f_bsize = 1024;

  // Maximum file name length
  stbuf->f_namemax = 255;

  return 0;
}
<|MERGE_RESOLUTION|>--- conflicted
+++ resolved
@@ -1359,34 +1359,15 @@
   }
 
   // Check that directory have more than ".", ".." nodes inside
-<<<<<<< HEAD
-  if (dir->max_children == 1) {
+  directory_t *dict = &node->type.directory;
+  if (dict->max_children == 1) {
     return 0;
   }
 
-  // Get the children array
-  __myfs_off_t *children_offsets = off_to_ptr(fsptr, dir->children);
-  size_t num_children = dir->max_children;
-
-  // Filter out `.` and `..` entries and count remaining valid entries
-  size_t valid_entries = 0;
-  for (size_t i = 0; i < num_children; i++) {
-    node_t *child = off_to_ptr(fsptr, children_offsets[i]);
-    if (strcmp(child->name, ".") != 0 && strcmp(child->name, "..") != 0) {
-      valid_entries++;
-    }
-  }
-=======
-  directory_t *dict = &node->type.directory;
-  if (dict->number_children == 1) {
-    return 0;
-  }
-
-  size_t n_children = dict->number_children;
+  size_t n_children = dict->max_children;
   // Allocate space for all children, except "." and ".."
   void **ptr = (void **)calloc(n_children - ((size_t)1), sizeof(char *));
   __myfs_off_t *children = off_to_ptr(fsptr, dict->children);
->>>>>>> 83fbb55f
 
   // Check that calloc call was successful
   if (ptr == NULL) {
